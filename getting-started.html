<!doctype html>
<html lang="en">
  <head>
    <meta charset="utf-8">
    <meta name="viewport" content="width=device-width, initial-scale=1, shrink-to-fit=no">
    <meta name="description" content="An open qualitative research tool">
    <meta name="author" content="Remi Rampin">
    <meta name="author" content="Vicky Steeves">
    <link rel="icon" href="favicon.ico">
    <link rel="canonical" href="https://www.taguette.org/getting-started.html">

    <title>Start With Taguette</title>

    <!-- Bootswatch Theme -->
    <link href="css/bootstrap.css" rel="stylesheet">

    <!-- FontAwesome -->
    <link href="css/all.css" rel="stylesheet">

    <!-- Custom -->
    <link href="css/custom.css" rel="stylesheet">

  </head>

  <body>
<<<<<<< HEAD
    
=======

>>>>>>> 42b1ee99
    <nav class="navbar navbar-expand-lg navbar-dark bg-primary">
      <div class="container">
        <a class="navbar-brand" href="#" style="font-family: BadScript;">TAGUETTE</a>
        <button class="navbar-toggler" type="button" data-toggle="collapse" data-target="#navbar" aria-controls="navbar" aria-expanded="false" aria-label="Toggle navigation">
          <span class="navbar-toggler-icon"></span>
        </button>

        <div class="collapse navbar-collapse" id="navbar">
          <ul class="navbar-nav mr-auto">
            <li class="nav-item">
              <a class="nav-link" href="index.html">Home</a>
            </li>
            <li class="nav-item">
              <a class="nav-link" href="about.html">About</a>
            </li>
            <li class="nav-item">
              <a class="nav-link" href="install.html">Install</a>
            </li>
            <li class="nav-item dropdown active">
              <a class="nav-link dropdown-toggle" href="#" id="navbarDropdown" role="button" data-toggle="dropdown" aria-haspopup="true" aria-expanded="false">Guides</a>
              <div class="dropdown-menu" aria-labelledby="navbarDropdown">
                <a class="dropdown-item active" href="#">Getting Started <span class="sr-only">(current)</span></a>
                <a class="dropdown-item" href="self-host.html">Self-Host</a>
                <a class="dropdown-item" href="faq.html">FAQ</a>
              </div>
            </li>
            <li class="nav-item">
              <a class="nav-link" href="https://app.taguette.org/">Try it <i class="fas fa-external-link-alt"></i></a>
            </li>
            <li class="nav-item">
              <a class="nav-link" href="https://gitlab.com/remram44/taguette"><i class="fab fa-gitlab"></i> <span class="d-lg-none">GitLab</span></a>
            </li>
            <li class="nav-item">
              <a class="nav-link" href="https://twitter.com/TaguetteProject"><i class="fab fa-twitter"></i> <span class="d-lg-none">Twitter</span></a>
            </li>
          </ul>
        </div>
      </div>
    </nav>

    <main class="container">
      <div id="container-body">

      <div class="row">
        <div class="col-sm-3">
        <div class="sticky-top">
          <p>Explore the guide:</p>
          <ul class="list-group border border-dark">
            <li class="list-group-item border-0"><a href="#start">Open Taguette</a></li>
            <li class="list-group-item border-0"><a href="#create-proj">Start a project</a></li>
            <li class="list-group-item border-0"><a href="#upload">Upload materials</a></li>
            <li class="list-group-item border-0"><a href="#collabs">Add collaborators (server only)</a></li>
            <li class="list-group-item border-0"><a href="#tag">Create tags</a></li>
            <li class="list-group-item border-0"><a href="#highlight">Highlight materials</a></li>
            <li class="list-group-item border-0"><a href="#view">View tagged materials</a></li>
            <li class="list-group-item border-0"><a href="#export">Export options</a></li>
          </ul>
        </div>
        </div>

        <div class="col-lg-9">
        <h2>Getting started with <span style="font-family: BadScript;">TAGUETTE</span></h2>

        <h3 id="start"><i class="far fa-play-circle"></i> Start it up!</h3>

        <p>If you are working on <a href="https://app.taguette.org">app.taguette.org</a>, after you log-in you should see a welcome page where you can create a new project similar to the screenshot below (just 'account' where you see 'single-user mode').</p>

        <p>If you've downloaded and installed Taguette on your computer, you should be able to double-click on the Taguette icon and start it up! You'll see the command line will pop up and be running. This is ok! Don't worry about the terminal but do leave it running. If you exit the terminal, Taguette will stop. Taguette should automatically pop up in your web browser, but if for some reason it doesn't, navigate to <a href="http://localhost:7465"><code>localhost:7465</code></a> to begin working on your projects! It should look something like this:</p>

        <img src="imgs/01-welcome.png" class="img-fluid border border-dark">
        <br/><br/>

        <h3 id="create-proj"><i class="fas fa-folder-plus"></i> Creating a new project</h3>

        <p>You will see a page that greets you as the admin and has a button to <strong>Create a project</strong>. Click that button and you'll be prompted to enter a Title and Description for your new project. This can be changed later on if you want.</p>

        <img src="imgs/02-createProj.png" class="img-fluid border border-dark">
        <br/><br/>

        <p>Upon clicking <strong>Create</strong>, you'll be taken the <strong>Project View</strong>, which has a left and a right pane. The left pane contains the information about your project information ('Project Info'), uploaded materials ('Documents'), and tags ('Highlights') as tabs. You can go between these tabs as you like. The right pane will render documents and will be the area where you'll do the highlighting and tagging.</p>

        <img src="imgs/03-projectInfo.png" class="img-fluid border border-dark">
        <br/><br/>

        <h3 id="upload"><i class="fas fa-upload"></i> Upload your materials</h3>

        <p>To get an idea of how to work in Taguette, let's upload a document and get you tagging! In the left pane, click on the <strong>Documents tab</strong>. You should see a button that says <strong>Add a document</strong>. Click that and pick just one document from your computer, either a: <code>.pdf</code>, <code>.docx</code>, <code>.txt</code>, <code>.odt</code>, <code>.md</code>, or <code>.html</code>.</p>

        <img src="imgs/04-viewDocs.png" class="img-fluid border border-dark">
        <br/><br/>

        <p>Just one file to be uploaded. You'll be prompted to give the new document a Name (should be something human-readable, required) and Description (like a note about the file, optional). When you have picked a document and at least given it a name, click the <strong>Import</strong> button.</p>

        <img src="imgs/05-uploadDoc.png" class="img-fluid border border-dark">
        <br/><br/>

        <p>You should then see that file immediately in the Documents tab. If not, just refresh the page and it should be shown then. If you cannot see your document, you might be uploading a file type that Taguette cannot yet handle. Please let us know at <a href="mailto:hi@taguette.org">hi@taguette.org</a>.</p>

         <h3 id="collabs"><i class="fas fa-users"></i> Adding collaborators (server only)</h3>

         <p>If you are working on <a href="https://app.taguette.org">app.taguette.org</a> or hosting Taguette on your own server, you have the option to work with others! In the <strong>Project Info tab</strong> of your Taguette project, you should see a grey button labeled <strong>Manage Collaborators</strong>:</p>

        <img src="imgs/projectCollab.png" class="img-fluid border border-dark"><br/>
        &nbsp;

        <p>Click that and you should get a modal with the option to add and remove collaborators, as well as change their permissions on the project. You must add their Taguette username and pick from the list of permissions, click <strong>Add to project</strong>, and to make sure that you've fully added your collaborator, next click <strong>Save & Close</strong>.</p>

        <img src="imgs/addCollabs.png" class="img-fluid border border-dark"><br/><br/>

        <p>You can add collaborators with the following permissions:</p>

        <div class="table-responsive">
        <table class="table table-bordered table-hover">
          <thead>
            <tr>
              <th>Permission level</th>
              <th>View project</th>
              <th>Add/change/delete collaborators</th>
              <th>Add/change/delete documents</th>
              <th>Add/change/delete highlights</th>
              <th>Add/change/delete tags</th>
              <th>Delete project</th>
            </tr>
          </thead>
          <tbody>
            <tr>
              <td>Full permission</td>
              <td>X</td>
              <td>X</td>
              <td>X</td>
              <td>X</td>
              <td>X</td>
              <td>X</td>
            </tr>
            <tr>
              <td>Can't change collaborators/delete project</td>
              <td>X</td>
              <td></td>
              <td>X</td>
              <td>X</td>
              <td>X</td>
              <td></td>
            </tr>
            <tr>
              <td>View and make changes</td>
              <td>X</td>
              <td></td>
              <td></td>
              <td>X</td>
              <td>X</td>
              <td></td>
            </tr>
            <tr>
              <td>View Only</td>
              <td>X</td>
              <td></td>
              <td></td>
              <td></td>
              <td></td>
              <td></td>
            </tr>
          </tbody>
        </table>
        </div>

        <br/>

        <h3 id="tag"><i class="fas fa-tags"></i> Tags</h3>

        <p>Taguette ships with two existing tags (or <em>codes</em>, if you're familiar with qualitative research): <code>interesting</code> and <code>people</code>. These are just there to get you started -- you can add and remove tags as often as you'd like! To view all your existing tags, click the <strong>Highlights</strong> tab in the left pane.</p>

        <img src="imgs/06-viewTags.png" class="img-fluid border border-dark">
        <br/><br/>

        <p>You should see a list of existing tags for the project - again, if you haven't added any yet, you will still see <code>interesting</code> and <code>people</code>. To add your own tags to this project, click <strong>Create a tag</strong>. You will get a popup asking you for the Name and Description of the tag you want to create:</p>

        <img src="imgs/07-addTag.png" class="img-fluid border border-dark">
        <br/><br/>

        <p>You might have noticed that I used the tag <code>tech.floss</code> and you might be wondering why I used that notation. In Taguette, you can use <em>any punctuation</em> to make hierarchies. So <code>tech.floss</code> lives underneath <code>tech</code>. If I click on <code>tech.floss</code>, then I'll see only materials relating to that tag. If I click on <code>tech</code>, I'll see everything in that tag as we as <code>tech.floss</code> and any other sub-tag.

       <p>After you give the tag a good name and a bit of description about what it means, you should see it added to the list in alphabetical order.</p>

        <p>You can also delete a tag by clicking the <code>edit</code> badge to the right of the name of the tag in the list. This will bring you back to the same popup - you can edit the name of the tag, its description, or you can click the grey <strong>Delete</strong> button next to the blue <strong>Save &amp; Close</strong> button.</p>

        <img src="imgs/08-changeTag.png" class="img-fluid border border-dark">
        <br/><br/>

        <p>Now that you've created a tag of your own, you can move onto highlighting text!</p>

        <h3 id="highlight"><i class="fas fa-highlighter"></i> Highlighting</h3>

        <p>Once uploaded, you should see the document in the 'Documents' tab. Click on it and you should see the contents of your document in the right pane. Once you see the text in the right pane, we can start highlighting it!</p>

        <img src="imgs/09-viewDocContents.png" class="img-fluid border border-dark">
        <br/><br/>

        <p>Select some text by left-clicking and dragging it over the text you'd like to highlight. Once you let go of your left-click, a pop-up that says <strong>new highlight</strong> will appear next to the highlighted text. </p>

        <img src="imgs/10-highlightText.png" class="img-fluid border border-dark">
        <br/><br/>

        <p>Click that pop-up, and you will get a list of existing tags from which to choose. You can select one or more tags to apply to the highlighted text.</p>

        <img src="imgs/11-addHighlight.png" class="img-fluid border border-dark">
        <br/><br/>

        <p>If you want to add a tag instead of using one that already exists, then simply click <strong>Create a tag</strong>, and you'll be sent to the same popup where made tags earlier.</p>

        <img src="imgs/12-createNewFromHL.png" class="img-fluid border border-dark">
        <br/><br/>

        <p>Once you make your tag, you'll be dropped back into the popup above where you should select a tag for the highlighted text. After you've checked off which tags you'd like to associate with the highlighted text, click <strong>Save &amp; Close</strong>, and the text you've just tagged should now be highlighted with the color associated with the tag (e.g. bright yellow).</p>

        <p>If you've accidentally tagged a section of text you didn't want to, you can delete it by clicking on the highlighted text. This will give you the same pop-up window that you used to tag it. Next to the save button, there is a red button called <strong>Delete highlight</strong>. Click that, and the tags will be removed from the text. It should no longer be highlighted.</p>

        <h3 id="view"><i class="fas fa-file-invoice"></i> View highlighted &amp; tagged text</h3>

        <p>If you want to see all the highlighted text associated with a given tag, first go to the <strong>Highlights</strong> tab in the left pane. Click a tag, and in the right pane you will see a list of quotes with a blue link to the document where they originated from and all their associated tags with a black badge:</p>

        <img src="imgs/13-viewQuotes.png" class="img-fluid border border-dark">
        <br/><br/>

        <p>If you want to see all the highlighted text for <em>all documents</em> and <em>all tags</em>, click <strong>See all highlights</strong> and you will see a list of quotes with a blue link to the document where they originated from and all their associated tags with a black badge:</p>

        <img src="imgs/14-seeAllHighlights.png" class="img-fluid border border-dark">
        <br/><br/>

        <p>You can also view the document with all its highlights by navigating to the <strong>Documents</strong> tab in the left pane. Then just click on the document you wish to view, and if you've highlighted it, you should see:</p>

        <img src="imgs/15-viewHighlightedDoc.png" class="img-fluid border border-dark">
        <br/><br/>

        <p>To explore your highlighted document in a different way, you can try clicking on <strong>Backlight</strong> checkbox. You can see it underneath the <strong>Add a document</strong> button. It will grey out all the non-highlighted text to make the highlighted text really pop. We found this to be a nice view for exploring the texts differently:</p>

        <img src="imgs/16-backlight.png" class="img-fluid border border-dark">
        <br/><br/>

        <h3 id="export"><i class="fas fa-file-export"></i> Export Options</h3>

        <p>To export the codebook of your project - this is a list of all the tags that you've created alongside their description - use the dropdown menu in the <strong>Project</strong> tab in the left pane of Taguette, underneath the project description. There is a variety of export options, including <code>CSV</code> (spreadsheet), <code>DOCX</code> (Microsoft Word), and <code>PDF</code>.</p>

        <img src="imgs/17-exportCodebook.png" class="img-fluid border border-dark">
        <br/><br/>

         <p>To export all the associated highlights for a given tag, first navigate to the <strong>Highlights</strong> tab in the left pane, and click on the tag of the highlights you'd want to export. Then you can use the <strong>Export this view</strong> dropdown menu at the top right in the right pane. You will have a choice of <code>HTML</code> (like for a webpage), <code>DOCX</code> (editable), or <code>PDF</code> (not easily editable). While you will see the document with all the highlights, right now you won't be able to tell from that doc which tags go with the highlights.</p>

        <img src="imgs/18-exportTag.png" class="img-fluid border border-dark">
        <br/><br/>

        <p>You will see all the highlighted text for the particular tag with information about each highlight right underneath it -- which document it came from, and which tags are associated with it. This is how it looks with the <code>DOCX</code> export:</p>

        <img src="imgs/19-exportTagEX.png" class="img-fluid border border-dark">
        <br/><br/>

        <p>To export all the tags with all associated highlights, first navigate to the <strong>Highlights</strong> tab in the left pane, and click on <strong>See all highlights</strong>. Then you can use the <strong>Export this view</strong> dropdown menu at the top right in the right pane. Again, you will have a choice of <code>HTML</code>, <code>DOCX</code>, or <code>PDF</code>.</p>

        <img src="imgs/20-exportAllTags.png" class="img-fluid border border-dark">
        <br/><br/>

        <p>You will see all the highlighted text for all tags with information about it -- which document it came from, and which tags are associated with it. This is how it looks with the <code>DOCX</code> export:</p>

        <img src="imgs/21-exportAllTagEX.png" class="img-fluid border border-dark">
        <br/><br/>

        <p>To export the document that you've highlighted, first navigate to the <strong>Documents</strong> tab in the left pane, and click on the document that you want to export. Then you can use the <strong>Export this view</strong> dropdown menu at the top right in the right pane. Again, you will have a choice of <code>HTML</code>, <code>DOCX</code>, or <code>PDF</code>.</p>

        <img src="imgs/22-exportDoc.png" class="img-fluid border border-dark">
        <br/><br/>

        <p>While you will see the document with all the highlights, right now you won't be able to tell which tags go with the highlights, but we are working on that feature to make this export more useful. This is how it looks with the <code>DOCX</code> export:</p>

        <img src="imgs/23-exportDocEXs.png" class="img-fluid border border-dark">
      </div>
      </div>
    </main>

    <footer class="container">
<<<<<<< HEAD
=======
      <hr/>
>>>>>>> 42b1ee99
      <p>Last Updated: 2019-06-09 | Email: <a href="mailto:hi@taguette.org">hi@taguette.org</a> | Tweet us: <a href="https://twitter.com/TaguetteProject">@TaguetteProject</a> | Any issues using Taguette? Tell us on <a href="https://gitlab.com/remram44/taguette">GitLab</a>!</p>
    </footer>

    <!-- Bootstrap core JavaScript
    ================================================== -->
    <!-- Placed at the end of the document so the pages load faster -->
    <script src="js/jquery-slim.min.js"></script>
    <script src="js/popper.min.js"></script>
    <script src="js/bootstrap.min.js"></script>

    <!-- make list-group-item active when clicked with some jquery -->
    <script>
    var $lis = $('.list-group-item')
    $lis.on('click', function(){
      $lis.removeClass('active')
      $(this).addClass('active')
    })
    </script>
  </body>
</html><|MERGE_RESOLUTION|>--- conflicted
+++ resolved
@@ -23,11 +23,7 @@
   </head>
 
   <body>
-<<<<<<< HEAD
-    
-=======
-
->>>>>>> 42b1ee99
+
     <nav class="navbar navbar-expand-lg navbar-dark bg-primary">
       <div class="container">
         <a class="navbar-brand" href="#" style="font-family: BadScript;">TAGUETTE</a>
@@ -306,10 +302,7 @@
     </main>
 
     <footer class="container">
-<<<<<<< HEAD
-=======
       <hr/>
->>>>>>> 42b1ee99
       <p>Last Updated: 2019-06-09 | Email: <a href="mailto:hi@taguette.org">hi@taguette.org</a> | Tweet us: <a href="https://twitter.com/TaguetteProject">@TaguetteProject</a> | Any issues using Taguette? Tell us on <a href="https://gitlab.com/remram44/taguette">GitLab</a>!</p>
     </footer>
 
