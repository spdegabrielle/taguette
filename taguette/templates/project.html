{% extends "base.html" %}
{% set active_page = "project" %}

{% block containerclass %}container-fluid{% endblock %}

{% block contents %}
<div class="row">
  <!-- Left panel -->
  <div class="col-md-3">
    <!-- Tab selector -->
    <ul class="nav nav-tabs" id="myTab" role="tablist">
      <li class="nav-item">
        <a class="nav-link" id="project-tab" data-toggle="tab" href="#project" role="tab" aria-controls="project" aria-selected="true">Project info</a>
      </li>
      <li class="nav-item">
        <a class="nav-link active" id="documents-tab" data-toggle="tab" href="#documents" role="tab" aria-controls="documents" aria-selected="false">Documents</a>
      </li>
      <li class="nav-item">
        <a class="nav-link" id="tags-tab" data-toggle="tab" href="#tags" role="tab" aria-controls="tags" aria-selected="false">Highlights</a>
      </li>
    </ul>

    <div class="tab-content" id="myTabContent">

      <!-- Project info and metadata -->
      <div class="tab-pane fade" id="project" role="tabpanel" aria-labelledby="project-tab">
        <form id="project-metadata-form">
          <div class="form-group">
            <label for="project-name" class="col-sm-2 col-form-label">Name</label>
            <input type="text" class="form-control" id="project-name" name="project-name" value="{{ project.name }}" />
          </div>
          <div class="form-group">
            <label for="project-description" class="col-sm-2 col-form-label">Description</label>
            <textarea class="form-control" id="project-description" name="project-description">{{ project.description }}</textarea>
          </div>
        </form>
        <ul class="list-unstyled">
          <li><a href="{{ reverse_url('export_codebook_csv', project.id) }}" target="_blank">Export codebook CSV</a></li>
          <li><a href="{{ reverse_url('export_codebook_doc', project.id) }}" target="_blank">Export codebook DOC</a></li>
        </ul>
        <input type="checkbox" id="backlight" /> <label for="backlight">Backlight</label>
      </div>

      <!-- List of documents -->
      <div class="tab-pane fade show active" id="documents" role="tabpanel" aria-labelledby="documents-tab">
        <ul class="list-group list-group-flush" id="documents-list">
          <li class="list-group-item disabled">Loading...</li>
          <li class="list-group-item list-group-item-primary"><a class="list-group-item-primary" href="javascript:createDocument()">Add a document</a></li>
        </ul>
      </div>

      <!-- List of tags -->
      <div class="tab-pane fade" id="tags" role="tabpanel" aria-labelledby="tags-tab">
        <ul class="list-group list-group-flush" id="tags-list">
          <li class="list-group-item disabled">Loading...</li>
          <li class="list-group-item list-group-item-primary"><a class="list-group-item-primary" href="javascript:createTag()">Create a tag</a></li>
        </ul>
      </div>

    </div>
  </div>

  <!-- Right panel -->
  <div class="col-md-9">

    <div id="document-view" class="document-view">
<<<<<<< HEAD
      <a href="#" class="document-link badge badge-danger">CLEAR</a>
=======
      <!--<a href="#" class="document-link badge badge-primary">???</a>-->
>>>>>>> 00b1acab

      <div id="document-contents">
        <p style="font-style: oblique; text-align: center;">Load a document on the left</p>
      </div>
    </div>

  </div>
</div>

<!-- Add document modal -->
<div class="modal" id="document-add-modal" tabindex="-1" role="dialog">
  <div class="modal-dialog modal-dialog-centered modal-lg" role="document">
    <form id="document-add-form" class="modal-content">
      <div class="modal-header">
        <h5 class="modal-title">Add a document</h5>
        <button type="button" class="close" data-dismiss="modal" aria-label="Close">
          <span aria-hidden="true">&times;</span>
        </button>
      </div>
      <div class="modal-body">
        <div class="container">
          {{ xsrf_form_html() }}
          <div class="row">
            <div class="col-md-6 form-group">
              <input type="text" class="form-control" id="document-add-name" name="document-add-name" placeholder="Name" />
            </div>
<<<<<<< HEAD
            <div class="col-md-6 form-group">
              <input type="file" class="form-control-file" id="document-add-file" name="document-add-name" placeholder="Name" />
            </div>            
=======
            <div class="col-md-6">
              <input type="file" class="form-control" id="document-add-file" name="document-add-file" />
            </div>
>>>>>>> 00b1acab
          </div>
          <textarea class="form-control" id="document-add-description" name="document-add-description" placeholder="Description"></textarea>
          <div class="progress">
            <div class="progress-bar progress-bar-striped progress-bar-animated" id="document-add-progress" role="progressbar" aria-valuenow="0" aria-valuemin="0" aria-valuemax="100"></div>
          </div>
        </div>
      </div>
      <div class="modal-footer">
        <button type="submit" class="btn btn-info">Import</button>
        <button type="button" class="btn btn-secondary" data-dismiss="modal">Close</button>
      </div>
    </form>
  </div>
</div>

<!-- Change document modal -->
<div class="modal" id="document-change-modal" tabindex="-1" role="dialog">
  <div class="modal-dialog modal-dialog-centered" role="document">
    <form id="document-change-form" class="modal-content">
      <div class="modal-header">
        <h5 class="modal-title">Edit document</h5>
        <button type="button" class="close" data-dismiss="modal" aria-label="Close">
          <span aria-hidden="true">&times;</span>
        </button>
      </div>
      <div class="modal-body">
        <input type="hidden" id="document-change-id" />
        <div class="container">
          {{ xsrf_form_html() }}
          <div class="row">
            <div class="col-md-6">
              <input type="text" class="form-control" id="document-change-name" name="document-change-name" placeholder="Name" />
            </div>
          </div>
          <textarea class="form-control" id="document-change-description" name="document-change-description" placeholder="Description"></textarea>
        </div>
      </div>
      <div class="modal-footer">
        <button type="submit" class="btn btn-primary">Save & Close</button>
        <button type="button" id="document-change-delete" class="btn btn-danger" data-dismiss="modal">Delete document</button>
      </div>
    </form>
  </div>
</div>

<!-- Add/change highlight modal -->
<div class="modal" id="highlight-add-modal" tabindex="-1" role="dialog">
  <div class="modal-dialog modal-dialog-centered" role="document">
    <form id="highlight-add-form" class="modal-content">
      <div class="modal-header">
        <h5 class="modal-title">Highlight</h5>
        <button type="button" class="close" data-dismiss="modal" aria-label="Close">
          <span aria-hidden="true">&times;</span>
        </button>
      </div>
      <div class="modal-body">
        <input type="hidden" id="highlight-add-id" />
        <input type="hidden" id="highlight-add-start" />
        <input type="hidden" id="highlight-add-end" />
        <div class="container">
          {{ xsrf_form_html() }}
          <ul class="list-unstyled" id="highlight-add-tags">
            <li>Loading...</li>
          </ul>
        </div>
      </div>
      <div class="modal-footer">
<<<<<<< HEAD
        <button type="submit" class="btn btn-info">Save & Close</button>
        <button type="button" class="btn btn-secondary" data-dismiss="modal" id="highlight-delete">Delete highlight</button>
=======
        <button type="submit" class="btn btn-primary">Save & Close</button>
        <button type="button" class="btn btn-danger" data-dismiss="modal" id="highlight-delete">Delete highlight</button>
>>>>>>> 00b1acab
      </div>
    </form>
  </div>
</div>

<!-- Add/change tag modal -->
<div class="modal" id="tag-add-modal" tabindex="-1" role="dialog">
  <div class="modal-dialog modal-dialog-centered" role="document">
    <form id="tag-add-form" class="modal-content">
      <div class="modal-header">
        <h5 id="tag-add-label-new" class="modal-title">New tag</h5>
        <h5 id="tag-add-label-change" class="modal-title" style="display: none;">Change tag</h5>
        <button type="button" class="close" data-dismiss="modal" aria-label="Close">
          <span aria-hidden="true">&times;</span>
        </button>
      </div>
      <div class="modal-body">
        <input type="hidden" id="tag-add-id" />
        <div class="container">
          {{ xsrf_form_html() }}
          <input type="text" class="form-group" id="tag-add-path" name="tag-add-path" placeholder="name" />
          <textarea class="form-control" id="tag-add-description" name="tag-add-description" placeholder="Description"></textarea>
        </div>
      </div>
      <div class="modal-footer">
<<<<<<< HEAD
        <button type="submit" class="btn btn-info">Save & Close</button>
        <button type="button" class="btn btn-secondary" data-dismiss="modal" id="tag-delete">
          <span id="tag-add-label-cancel">Cancel</span>
          <span id="tag-add-label-delete" style="display: none;">Delete tag</span>
        </button>
=======
        <button type="submit" class="btn btn-primary">Save & Close</button>
        <button type="button" class="btn btn-secondary" data-dismiss="modal" id="tag-add-cancel">Cancel</button>
        <button type="button" class="btn btn-danger" data-dismiss="modal" id="tag-add-delete">Delete tag</button>
>>>>>>> 00b1acab
      </div>
    </form>
  </div>
</div>

<!-- Avoid doing requests, this is 2018 and we are good at engineering -->
<script type="text/javascript">
  var project_id = {{ project.id }};
  var last_event = {{ last_event }};
  var documents = {{ documents }};
  var tags = {{ tags }};
</script>

<!-- Should minify this but I hate NPM -->
<script type="text/javascript" src="{{ static_url('js/taguette.js') }}"></script>

<!-- "New highlight" button shown after selecting text -->
<div id="hlinfo"><a href="javascript:createHighlight(current_selection);">[new highlight]</a></div>

{% endblock %}<|MERGE_RESOLUTION|>--- conflicted
+++ resolved
@@ -64,11 +64,7 @@
   <div class="col-md-9">
 
     <div id="document-view" class="document-view">
-<<<<<<< HEAD
-      <a href="#" class="document-link badge badge-danger">CLEAR</a>
-=======
       <!--<a href="#" class="document-link badge badge-primary">???</a>-->
->>>>>>> 00b1acab
 
       <div id="document-contents">
         <p style="font-style: oblique; text-align: center;">Load a document on the left</p>
@@ -95,15 +91,9 @@
             <div class="col-md-6 form-group">
               <input type="text" class="form-control" id="document-add-name" name="document-add-name" placeholder="Name" />
             </div>
-<<<<<<< HEAD
             <div class="col-md-6 form-group">
-              <input type="file" class="form-control-file" id="document-add-file" name="document-add-name" placeholder="Name" />
-            </div>            
-=======
-            <div class="col-md-6">
-              <input type="file" class="form-control" id="document-add-file" name="document-add-file" />
+              <input type="file" class="form-control-file" id="document-add-file" name="document-add-file" />
             </div>
->>>>>>> 00b1acab
           </div>
           <textarea class="form-control" id="document-add-description" name="document-add-description" placeholder="Description"></textarea>
           <div class="progress">
@@ -171,13 +161,8 @@
         </div>
       </div>
       <div class="modal-footer">
-<<<<<<< HEAD
         <button type="submit" class="btn btn-info">Save & Close</button>
-        <button type="button" class="btn btn-secondary" data-dismiss="modal" id="highlight-delete">Delete highlight</button>
-=======
-        <button type="submit" class="btn btn-primary">Save & Close</button>
         <button type="button" class="btn btn-danger" data-dismiss="modal" id="highlight-delete">Delete highlight</button>
->>>>>>> 00b1acab
       </div>
     </form>
   </div>
@@ -203,17 +188,9 @@
         </div>
       </div>
       <div class="modal-footer">
-<<<<<<< HEAD
         <button type="submit" class="btn btn-info">Save & Close</button>
-        <button type="button" class="btn btn-secondary" data-dismiss="modal" id="tag-delete">
-          <span id="tag-add-label-cancel">Cancel</span>
-          <span id="tag-add-label-delete" style="display: none;">Delete tag</span>
-        </button>
-=======
-        <button type="submit" class="btn btn-primary">Save & Close</button>
         <button type="button" class="btn btn-secondary" data-dismiss="modal" id="tag-add-cancel">Cancel</button>
         <button type="button" class="btn btn-danger" data-dismiss="modal" id="tag-add-delete">Delete tag</button>
->>>>>>> 00b1acab
       </div>
     </form>
   </div>
